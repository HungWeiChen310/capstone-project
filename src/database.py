import contextlib
import datetime
import logging
import os
import sys
import threading
from queue import Empty, Full, Queue

import pyodbc

if __package__ is None or __package__ == "":
    import pathlib

    sys.path.append(str(pathlib.Path(__file__).resolve().parent.parent))
    __package__ = "src"

from .config import Config  # noqa: E402


logger = logging.getLogger(__name__)


class SimpleConnectionPool:
    """A simple thread-safe connection pool for PyODBC connections."""

    def __init__(self, connect_func, max_size=10, timeout=5):
        self.connect_func = connect_func
        self.max_size = max_size
        self.timeout = timeout
        self.pool = Queue(maxsize=max_size)
        self._created_count = 0
        self._lock = threading.Lock()

    def get_connection(self):
        """Retrieves a connection from the pool, creating a new one if
        necessary."""
        try:
            return self.pool.get(block=False)
        except Empty:
            with self._lock:
                if self._created_count < self.max_size:
                    try:
                        conn = self.connect_func()
                        self._created_count += 1
                        return conn
                    except Exception as e:
                        logger.error(
                            "Failed to create new DB connection: %s",
                            e,
                        )
                        raise

            # If pool is full, wait for a connection to be returned
            try:
                return self.pool.get(timeout=self.timeout)
            except Empty:
                logger.error("Database connection pool exhausted.")
                raise Exception("Database connection pool exhausted")

    def return_connection(self, conn):
        """Returns a connection to the pool, rolling back any pending
        transaction."""
        if conn is None:
            return

        try:
            # Ensure clean state for the next user
            conn.rollback()
            self.pool.put(conn, block=False)
        except (Full, pyodbc.Error, Exception):
            # If pool is full or connection is dead, close it
            try:
                conn.close()
            except Exception:
                pass
            with self._lock:
                self._created_count -= 1

    def close_all(self):
        """Closes all connections in the pool."""
        while not self.pool.empty():
            try:
                conn = self.pool.get(block=False)
                conn.close()
            except (Empty, Exception):
                pass
        with self._lock:
            self._created_count = 0


class Database:
    """處理對話記錄與使用者偏好儲存的資料庫處理程序"""

    def __init__(self, server=None, database=None, user=None, password=None):
        """初始化資料庫連線"""
        resolved_server = server if server is not None else Config.DB_SERVER
        resolved_database = (
            database if database is not None else Config.DB_NAME
        )
        resolved_user = user if user is not None else Config.DB_USER
        resolved_password = (
            password if password is not None else Config.DB_PASSWORD
        )

        logger.info("初始化資料庫連線字串...")
        windows_login = (os.getenv("Windows_login") or "").lower()
        logger.info(
            "使用的伺服器: %s, 伺服器: %s, 資料庫: %s",
            windows_login,
            resolved_server,
            resolved_database,
        )

        if not bool(os.getenv("Windows_login")):
            self.connection_string = (
                f"DRIVER={{{Config.DB_ODBC_DRIVER}}};"
                f"SERVER={resolved_server};"
                f"DATABASE={resolved_database};"
                f"UID={resolved_user};"
                f"PWD={resolved_password};"
                "Trusted_Connection=no;"
                "Encrypt=no;"
                "TrustServerCertificate=yes;"
            )
        else:
            self.connection_string = (
                "DRIVER={ODBC Driver 17 for SQL Server};"
                f"SERVER={resolved_server};"
                f"DATABASE={resolved_database};"
                "Trusted_Connection=yes;"
            )

        # Initialize connection pool
        self.pool = SimpleConnectionPool(
            self._create_new_connection,
            max_size=10,
        )
        self._initialize_db()

    def _create_new_connection(self):
        """建立一個新的資料庫連線 (供 Pool 使用)"""
        return pyodbc.connect(self.connection_string)

    @contextlib.contextmanager
    def _get_connection(self):
        """
        取得資料庫連線的 Context Manager (使用 Connection Pool)。
        Usage:
            with self._get_connection() as conn:
                cursor = conn.cursor()
                ...
        """
        conn = self.pool.get_connection()
        try:
            yield conn
            # Commit on success (imitating pyodbc context manager behavior)
            conn.commit()
        except Exception:
            # Rollback on error
            conn.rollback()
            raise
        finally:
            # Always return to pool
            self.pool.return_connection(conn)

    def _initialize_db(self):
        """
        如果資料表尚未存在，則建立必要的表格。
        此版本已加上主鍵與外鍵約束以確保資料完整性。
        """
        try:
            with self._get_connection() as conn:
                init_cur = conn.cursor()

                # 1. user_preferences
                user_preferences_cols = """
                    [user_id] NVARCHAR(255) NOT NULL PRIMARY KEY,
                    [language] VARCHAR(50) NULL,
                    [role] NVARCHAR(50) NULL,
                    [is_admin] BIT NULL,
                    [responsible_area] NVARCHAR(255) NULL,
                    [created_at] datetime2(2) NULL,
                    [display_name] NVARCHAR(255) NULL,
                    [last_active] datetime2(2) NULL
                """
                self._create_table_if_not_exists(
                    init_cur,
                    "user_preferences",
                    user_preferences_cols,
                )

                # 2. equipment
                equipment_cols = """
                    [id] INT NULL,
                    [equipment_id] NVARCHAR(255) NOT NULL PRIMARY KEY,
                    [name] NVARCHAR(255) NOT NULL,
                    [equipment_type] NVARCHAR(255) NULL,
                    [location] NVARCHAR(255) NULL,
                    [status] NVARCHAR(255) NOT NULL,
                    [last_updated] datetime2(2) NULL
                """
                self._create_table_if_not_exists(
                    init_cur,
                    "equipment",
                    equipment_cols,
                )

                # 3. conversations
                conversations_cols = """
                    [sender_id] NVARCHAR(255) NOT NULL ,
                    [receiver_id] NVARCHAR(255) NOT NULL,
                    [sender_role] NVARCHAR(50) NOT NULL,
                    [content] NVARCHAR(MAX) NOT NULL,
                    [timestamp] datetime2(2) NOT NULL DEFAULT GETDATE()
                """
                self._create_table_if_not_exists(
                    init_cur,
                    "conversations",
                    conversations_cols,
                )
                self._create_index_if_not_exists(
                    init_cur,
                    "conversations",
                    "IX_conversations_sender_timestamp",
                    "sender_id, timestamp DESC",
                )

                # Add index for conversations
                self._create_index_if_not_exists(
                    init_cur,
                    "idx_conversations_sender_timestamp",
                    "conversations",
                    ["sender_id", "timestamp"],
                )

                # 4. user_equipment_subscriptions
                user_equipment_subscriptions_cols = """
                    [subscription_id] INT IDENTITY(1,1) PRIMARY KEY,
                    [user_id] NVARCHAR(255) NOT NULL,
                    [notification_level] NVARCHAR(50) NULL,
                    [subscribed_at] datetime2(2) NULL DEFAULT GETDATE(),
                    [equipment_id] NVARCHAR(255) NOT NULL
                        FOREIGN KEY REFERENCES equipment(equipment_id),
                    CONSTRAINT FK_subscriptions_user
                        FOREIGN KEY (user_id)
                        REFERENCES user_preferences(user_id),
                    CONSTRAINT FK_subscriptions_equipment
                        FOREIGN KEY (equipment_id)
                        REFERENCES equipment(equipment_id),
                    CONSTRAINT UQ_user_equipment UNIQUE(user_id, equipment_id)
                """
                self._create_table_if_not_exists(
                    init_cur,
                    "user_equipment_subscriptions",
                    user_equipment_subscriptions_cols,
                )

                # Add index for equipment_id lookups
                self._create_index_if_not_exists(
                    init_cur,
                    "idx_subscriptions_equipment",
                    "user_equipment_subscriptions",
                    ["equipment_id"],
                )

                # 5. alert_history
                alert_history_cols = """
                    [error_id] INT NOT NULL PRIMARY KEY,
                    [equipment_id] NVARCHAR(255) NOT NULL
                        FOREIGN KEY REFERENCES equipment(equipment_id),
                    [detected_anomaly_type] NVARCHAR(255) NULL,
                    [severity_level] NVARCHAR(255) NULL,
                    [is_resolved] BIT NULL DEFAULT 0,
                    [created_time] datetime2(2) NULL,
                    [resolved_time] datetime2(2) NULL,
                    [resolved_by] NVARCHAR(255) NULL,
                    [resolution_notes] NVARCHAR(MAX) NULL
                """
                # 此表欄位原有message欄位，因純粹為重複其他欄位內容，不須保留，所以移除
                self._create_table_if_not_exists(
                    init_cur,
                    "alert_history",
                    alert_history_cols,
                )

                # 6. equipment_metrics
                equipment_metrics_cols = """
                    [id] INT NOT NULL PRIMARY KEY,
                    [equipment_id] NVARCHAR(255) NOT NULL
                        FOREIGN KEY REFERENCES equipment(equipment_id),
                    [metric_type] NVARCHAR(255) NOT NULL,
                    [status] NVARCHAR(50) NULL,
                    [value] FLOAT NULL,
                    [threshold_min] FLOAT NULL,
                    [threshold_max] FLOAT NULL,
                    [unit] NVARCHAR(50) NULL,
                    [last_updated] datetime2(2) NULL DEFAULT GETDATE()
                """
                self._create_table_if_not_exists(
                    init_cur,
                    "equipment_metrics",
                    equipment_metrics_cols,
                )

                # 7. equipment_metric_thresholds
                equipment_metric_thresholds_cols = """
                    [metric_type] NVARCHAR(50) NOT NULL PRIMARY KEY,
                    [normal_value] FLOAT NULL,
                    [warning_min] FLOAT NULL,
                    [warning_max] FLOAT NULL,
                    [critical_min] FLOAT NULL,
                    [critical_max] FLOAT NULL,
                    [emergency_op] NVARCHAR(10) NULL,
                    [emergency_min] FLOAT NULL,
                    [emergency_max] FLOAT NULL,
                    [last_updated] datetime2(2) NULL DEFAULT GETDATE()
                """
                self._create_table_if_not_exists(
                    init_cur,
                    "equipment_metric_thresholds",
                    equipment_metric_thresholds_cols,
                )

                # 8. error_logs
                error_logs_cols = """
                    [log_date] DATE NOT NULL,
                    [error_id] INT NOT NULL PRIMARY KEY,
                    [equipment_id] NVARCHAR(255) NOT NULL
                        FOREIGN KEY REFERENCES equipment(equipment_id),
                    [deformation_mm] FLOAT NOT NULL,
                    [rpm] INT NOT NULL,
                    [event_time] datetime2(2) NOT NULL,
                    [detected_anomaly_type] NVARCHAR(MAX) NOT NULL,
                    [downtime_sec] INT NULL,
                    [resolved_time] datetime2(2) NULL,
                    [severity_level] NVARCHAR(MAX) NULL
                """
                self._create_table_if_not_exists(
                    init_cur, "error_logs", error_logs_cols
                )

                # 9. stats_abnormal_monthly
                stats_abnormal_monthly_cols = """
                    [equipment_id] NVARCHAR(255) NOT NULL
                        FOREIGN KEY REFERENCES equipment(equipment_id),
                    [year] INT NOT NULL,
                    [month] INT NOT NULL,
                    [detected_anomaly_type] NVARCHAR(255) NOT NULL,
                    [total_operation_hrs] INT NULL,
                    [downtime_sec] INT NULL,
                    [downtime_rate_percent] NVARCHAR(255) NULL,
                    [notes] NVARCHAR(MAX) NULL,
                    PRIMARY KEY (
                        equipment_id, year, month, detected_anomaly_type
                    )
                """
                self._create_table_if_not_exists(
                    init_cur,
                    "stats_abnormal_monthly",
                    stats_abnormal_monthly_cols,
                )

                # 10. stats_abnormal_quarterly
                stats_abnormal_quarterly_cols = """
                    [equipment_id] NVARCHAR(255) NOT NULL
                        FOREIGN KEY REFERENCES equipment(equipment_id),
                    [year] INT NOT NULL,
                    [quarter] INT NOT NULL,
                    [detected_anomaly_type] NVARCHAR(255) NOT NULL,
                    [total_operation_hrs] INT NULL,
                    [downtime_sec] INT NULL,
                    [downtime_rate_percent] NVARCHAR(255) NULL,
                    [notes] NVARCHAR(MAX) NULL,
                    PRIMARY KEY (
                        equipment_id, year, quarter, detected_anomaly_type
                    )
                """
                self._create_table_if_not_exists(
                    init_cur,
                    "stats_abnormal_quarterly",
                    stats_abnormal_quarterly_cols,
                )

                # 11. stats_abnormal_yearly
                stats_abnormal_yearly_cols = """
                    [equipment_id] NVARCHAR(255) NOT NULL
                        FOREIGN KEY REFERENCES equipment(equipment_id),
                    [year] INT NOT NULL,
                    [detected_anomaly_type] NVARCHAR(255) NOT NULL,
                    [total_operation_hrs] INT NULL,
                    [downtime_sec] INT NULL,
                    [downtime_rate_percent] NVARCHAR(255) NULL,
                    [notes] NVARCHAR(MAX) NULL,
                    PRIMARY KEY (equipment_id, year, detected_anomaly_type)
                """
                self._create_table_if_not_exists(
                    init_cur,
                    "stats_abnormal_yearly",
                    stats_abnormal_yearly_cols,
                )

                # 12. stats_operational_monthly
                stats_operational_monthly_cols = """
                    [equipment_id] NVARCHAR(255) NOT NULL
                        FOREIGN KEY REFERENCES equipment(equipment_id),
                    [year] INT NOT NULL,
                    [month] INT NOT NULL,
                    [total_operation_hrs] INT NULL,
                    [downtime_sec] INT NULL,
                    [downtime_rate_percent] NVARCHAR(255) NULL,
                    [notes] NVARCHAR(MAX) NULL,
                    PRIMARY KEY (equipment_id, year, month)
                """
                self._create_table_if_not_exists(
                    init_cur,
                    "stats_operational_monthly",
                    stats_operational_monthly_cols,
                )

                # 13. stats_operational_quarterly
                stats_operational_quarterly_cols = """
                    [equipment_id] NVARCHAR(255) NOT NULL
                        FOREIGN KEY REFERENCES equipment(equipment_id),
                    [year] INT NOT NULL,
                    [quarter] INT NOT NULL,
                    [total_operation_hrs] INT NULL,
                    [downtime_sec] INT NULL,
                    [downtime_rate_percent] NVARCHAR(255) NULL,
                    [notes] NVARCHAR(MAX) NULL,
                    PRIMARY KEY (equipment_id, year, quarter)
                """
                self._create_table_if_not_exists(
                    init_cur,
                    "stats_operational_quarterly",
                    stats_operational_quarterly_cols,
                )

                # 14. stats_operational_yearly
                stats_operational_yearly_cols = """
                    [equipment_id] NVARCHAR(255) NOT NULL,
                    [year] INT NOT NULL,
                    [total_operation_hrs] INT NULL,
                    [downtime_sec] INT NULL,
                    [downtime_rate_percent] NVARCHAR(255) NULL,
                    [notes] NVARCHAR(MAX) NULL,
                    PRIMARY KEY (equipment_id, year),
                    CONSTRAINT FK_stats_op_yearly_equip
                        FOREIGN KEY (equipment_id)
                        REFERENCES equipment(equipment_id)
                """
                self._create_table_if_not_exists(
                    init_cur,
                    "stats_operational_yearly",
                    stats_operational_yearly_cols,
                )

                # conn.commit() # Handled by _get_connection context manager
                logger.info("資料庫表格初始化/檢查完成 (已建立主鍵與外鍵約束)。")

            self._ensure_system_user()
        except pyodbc.Error as e:
            logger.exception(f"資料庫初始化期間發生 pyodbc 錯誤: {e}")
            raise
        except Exception as ex:
            logger.exception(f"資料庫初始化期間發生非預期錯誤: {ex}")
            raise

    def _create_table_if_not_exists(
        self,
        cursor,
        table_name,
        columns_definition,
    ):
        """通用方法，用於檢查並建立資料表"""
        check_table_sql = (
            "SELECT COUNT(*) FROM INFORMATION_SCHEMA.TABLES "
            "WHERE TABLE_SCHEMA = 'dbo' AND TABLE_NAME = ?;"
        )
        cursor.execute(check_table_sql, (table_name,))
        if cursor.fetchone()[0] == 0:
            create_table_sql = (
                f"CREATE TABLE {table_name} ({columns_definition});"
            )
            cursor.execute(create_table_sql)
            logger.info(f"資料表 '{table_name}' 已建立。")
        else:
            logger.info(f"資料表 '{table_name}' 已存在，跳過建立。")

    def _create_index_if_not_exists(
<<<<<<< HEAD
        self,
        cursor,
        table_name,
        index_name,
        columns,
    ):
        """
        通用方法，用於檢查並建立索引
        :param cursor: 資料庫游標
        :param table_name: 資料表名稱
        :param index_name: 索引名稱
        :param columns: 索引包含的欄位 (e.g., "column1, column2 DESC")
=======
        self, cursor, index_name, table_name, columns
    ):
        """
        Creates an index if it does not already exist.
        columns: List of column names to include in the index.
>>>>>>> 7ae6a57f
        """
        check_index_sql = (
            "SELECT COUNT(*) FROM sys.indexes "
            "WHERE name = ? AND object_id = OBJECT_ID(?);"
        )
        cursor.execute(check_index_sql, (index_name, table_name))
        if cursor.fetchone()[0] == 0:
<<<<<<< HEAD
            create_index_sql = (
                f"CREATE INDEX {index_name} ON {table_name} ({columns});"
            )
            cursor.execute(create_index_sql)
            logger.info(
                f"資料表 '{table_name}' 的索引 '{index_name}' 已建立。"
            )
        else:
            logger.info(
                f"資料表 '{table_name}' 的索引 '{index_name}' "
                "已存在，跳過建立。"
            )
=======
            cols_str = ", ".join(columns)
            create_index_sql = (
                f"CREATE INDEX {index_name} ON {table_name} ({cols_str});"
            )
            cursor.execute(create_index_sql)
            logger.info(f"索引 '{index_name}' 於 '{table_name}' 已建立。")
        else:
            logger.info(f"索引 '{index_name}' 於 '{table_name}' 已存在，跳過建立。")
>>>>>>> 7ae6a57f

    def _ensure_system_user(self):
        """Ensure the system bot account exists for conversation history."""
        try:
            with self._get_connection() as conn:
                cursor = conn.cursor()
                cursor.execute(
                    "SELECT COUNT(*) FROM user_preferences WHERE user_id = ?;",
                    ("bot",),
                )
                if cursor.fetchone()[0] == 0:
                    cursor.execute(
                        """
                        INSERT INTO user_preferences
                            (user_id, language, role, is_admin,
                             responsible_area,
                             created_at, display_name, last_active)
                        VALUES (?, ?, ?, 0, NULL, GETDATE(), ?, GETDATE());
                        """,
                        ("bot", "zh-Hant", "assistant", "System Bot"),
                    )
                    # conn.commit() # Handled by _get_connection
        except pyodbc.Error as e:
            logger.exception(f"確保系統 bot 使用者存在時發生錯誤: {e}")

    def add_message(self, sender_id, receiver_id, sender_role, content):
        """加入一筆新的對話記錄（包含發送者角色）"""
        try:
            with self._get_connection() as conn:
                conv_add_cur = conn.cursor()
                conv_add_cur.execute(
                    """
                    INSERT INTO conversations
                        (sender_id, receiver_id, sender_role, content)
                    VALUES (?, ?, ?, ?);
                    """,
                    (sender_id, receiver_id, sender_role, content),
                )
                # conn.commit() # Handled by _get_connection
            return True
        except pyodbc.Error as e:
            logger.exception(f"新增對話記錄失敗: {e}")
            return False

    def get_conversation_history(self, sender_id, limit=10):
        """取得指定 sender 的對話記錄"""
        try:
            with self._get_connection() as conn:
                conv_hist_cur = conn.cursor()
                # 注意：原本您的程式碼這裡的 sender_id 應該是 user_id，此處保持與原程式碼一致的命名
                # 但通常對話歷史是針對某個用戶 (user_id)
                # 如果 sender_id 就是 user_id，那沒問題
                conv_hist_cur.execute(
                    """
                    SELECT TOP (?) sender_role, content
                    FROM conversations
                    WHERE sender_id = ?
                    ORDER BY timestamp DESC;
                    """,
                    (limit, sender_id),
                )
                # 從資料庫讀取是 DESC，但通常聊天室顯示是 ASC (舊的在上面)
                # 所以先 reverse
                messages = [
                    # 統一鍵名為 'role' 以符合 Ollama 格式
                    {"role": sender_role, "content": content}
                    for sender_role, content in conv_hist_cur.fetchall()
                ]
                messages.reverse()  # 反轉順序，讓最新的訊息在最後
                return messages
        except pyodbc.Error as e:
            logger.exception(f"取得對話記錄失敗: {e}")
            return []

    def get_conversation_stats(self):
        """取得對話記錄統計資料"""
        try:
            with self._get_connection() as conn:
                conv_stats_cur = conn.cursor()
                conv_stats_cur.execute("SELECT COUNT(*) FROM conversations;")
                total_messages = conv_stats_cur.fetchone()[0]
                conv_stats_cur.execute(
                    "SELECT COUNT(DISTINCT sender_id) FROM conversations;"
                )
                unique_senders = conv_stats_cur.fetchone()[0]
                conv_stats_cur.execute(
                    """
                    SELECT COUNT(*) FROM conversations
                    WHERE timestamp >= DATEADD(day, -1, GETDATE());
                    """
                )
                last_24h = conv_stats_cur.fetchone()[0]
                conv_stats_cur.execute(
                    "SELECT sender_role, COUNT(*) FROM conversations "
                    "GROUP BY sender_role;"
                )
                role_counts = dict(conv_stats_cur.fetchall())
                return {
                    "total_messages": total_messages,
                    "unique_users": unique_senders,
                    "last_24h": last_24h,
                    "user_messages": role_counts.get("user", 0),
                    "assistant_messages": role_counts.get("assistant", 0),
                    "system_messages": role_counts.get("system", 0),
                    "other_messages": sum(
                        count
                        for role, count in role_counts.items()
                        if role not in ("user", "assistant", "system")
                    ),
                }
        except pyodbc.Error as e:
            logger.exception(f"取得對話統計資料失敗: {e}")
            return {
                "total_messages": 0,
                "unique_users": 0,
                "last_24h": 0,
                "user_messages": 0,
                "assistant_messages": 0,
                "system_messages": 0,
                "other_messages": 0,
            }

    def get_recent_conversations(self, limit=20):
        """取得最近的對話列表（依 sender_id，通常是 user_id）"""
        try:
            with self._get_connection() as conn:
                recent_conv_cur = conn.cursor()
                # 這裡的 sender_id 實際上是指 user_id
                sql_query = """
                    SELECT DISTINCT TOP (?)
                        c.sender_id,   -- 這其實是 user_id
                        p.language,
                        MAX(c.timestamp) as last_activity_ts
                        -- 改名以區分 last_message 內容
                    FROM conversations c
                    LEFT JOIN user_preferences p ON c.sender_id = p.user_id
                    -- 連接基於 sender_id = user_id
                    GROUP BY c.sender_id, p.language
                    ORDER BY last_activity_ts DESC;
                """
                recent_conv_cur.execute(sql_query, (limit,))
                results = []
                for user_id_val, language, timestamp_val in (
                    recent_conv_cur.fetchall()
                ):
                    # sender_id 即 user_id
                    recent_conv_cur.execute(
                        (
                            "SELECT COUNT(*) FROM conversations "
                            "WHERE sender_id = ?;"
                        ),
                        (user_id_val,),
                    )
                    message_count = recent_conv_cur.fetchone()[0]
                    recent_conv_cur.execute(
                        """
                        SELECT TOP 1 content FROM conversations
                        WHERE sender_id = ? AND sender_role = 'user'
                        -- 通常看 user 的最後一句話
                        ORDER BY timestamp DESC;
                        """,
                        (user_id_val,),
                    )
                    last_message_content = recent_conv_cur.fetchone()
                    results.append(
                        {
                            "user_id": user_id_val,  # 改名為 user_id
                            "language": language or "zh-Hant",  # 預設語言
                            "last_activity": timestamp_val,  # 直接使用 timestamp
                            "message_count": message_count,
                            "last_message": (
                                (
                                    last_message_content[0]
                                    if last_message_content
                                    else ""
                                )
                            ),
                        }
                    )
                return results
        except pyodbc.Error as e:
            logger.exception(f"取得最近對話失敗: {e}")
            return []

    def set_user_preference(self, user_id, language=None, role=None):
        """設定或更新使用者偏好與角色"""
        try:
            with self._get_connection() as conn:
                user_pref_set_cur = conn.cursor()
                user_pref_set_cur.execute(
                    "SELECT user_id FROM user_preferences WHERE user_id = ?;",
                    (user_id,),
                )
                user_exists = user_pref_set_cur.fetchone()

                if user_exists:
                    # 更新現有使用者
                    update_parts = []
                    params = []
                    if language is not None:
                        update_parts.append("language = ?")
                        params.append(language)
                    if role is not None:
                        update_parts.append("role = ?")
                        params.append(role)

                    # 如果沒有要更新的欄位，至少更新 last_active
                    if not update_parts:
                        user_pref_set_cur.execute(
                            (
                                "UPDATE user_preferences "
                                "SET last_active = GETDATE() "
                                "WHERE user_id = ?;"
                            ),
                            (user_id,),
                        )
                    else:
                        sql = (
                            "UPDATE user_preferences "
                            "SET last_active = GETDATE(), "
                            + ", ".join(update_parts)
                            + " WHERE user_id = ?;"
                        )
                        params.append(user_id)
                        user_pref_set_cur.execute(sql, tuple(params))
                else:
                    # 新增使用者
                    user_pref_set_cur.execute(
                        """
                        INSERT INTO user_preferences
                            (user_id, language, role, last_active,
                             is_admin, responsible_area)
                        VALUES (?, ?, ?, GETDATE(), 0, NULL);
                        """,
                        (user_id, language or "zh-Hant", role or "user"),
                    )
                # conn.commit() # Handled by _get_connection
                return True
        except pyodbc.Error as e:
            logger.exception(f"設定使用者偏好失敗: {e}")
            return False

    # 加回 get_user_preference 方法
    def get_user_preference(self, user_id):
        """取得使用者偏好與角色"""
        try:
            with self._get_connection() as conn:
                user_pref_get_cur = conn.cursor()
                user_pref_get_cur.execute(
                    "SELECT language, role, is_admin, responsible_area "
                    "FROM user_preferences WHERE user_id = ?;",
                    (user_id,),
                )
                result = user_pref_get_cur.fetchone()
                if result:
                    return {
                        "language": result[0],
                        "role": result[1],
                        "is_admin": result[2],
                        "responsible_area": result[3],
                    }
                # 如果未找到則創建預設偏好
                logger.info(
                    "User %s not found in preferences, "
                    "creating with defaults.",
                    user_id,
                )
                self.set_user_preference(user_id)  # 這會創建預設的 user, zh-Hant
                return {
                    "language": "zh-Hant",
                    "role": "user",
                    "is_admin": False,
                    "responsible_area": None,
                }
        except pyodbc.Error as e:
            logger.exception(f"取得使用者偏好失敗: {e}")
            # 發生錯誤時回傳一個安全的預設值
            return {
                "language": "zh-Hant",
                "role": "user",
                "is_admin": False,
                "responsible_area": None,
            }

    def insert_alert_history(self, log_data: dict):
        """
        在單筆紀錄中，同時新增警報到 alert_history 和日誌到 error_logs。
        """
        sql_alert_history = """
            INSERT INTO alert_history (
                error_id, equipment_id, detected_anomaly_type,
                severity_level, created_time
            ) VALUES (?, ?, ?, ?, ?);
        """
        # 新增 error_log 寫入統計資料
        sql_error_log = """
            INSERT INTO error_logs (
                log_date, error_id, equipment_id, deformation_mm,
                rpm, event_time, detected_anomaly_type, severity_level
            ) VALUES (?, ?, ?, ?, ?, ?, ?, ?);
        """
        # 取得目前最大的 error_id，並加 1 作為新的 error_id
        sql_get_max = "SELECT ISNULL(MAX(error_id), 0) FROM alert_history;"

        try:
            # Modified to use context manager correctly
            with self._get_connection() as conn:
                cursor = conn.cursor()

                # 共用 error_id 和 event_time
                cursor.execute(sql_get_max)
                latest_error_id = cursor.fetchone()[0] + 1
                event_time = datetime.datetime.now()

                # 寫入 alert_history
                cursor.execute(
                    sql_alert_history,
                    latest_error_id,
                    log_data["equipment_id"],
                    log_data["detected_anomaly_type"],
                    log_data["severity_level"],
                    event_time,
                )

                # 寫入 error_logs
                cursor.execute(
                    sql_error_log,
                    event_time.date(),
                    latest_error_id,
                    log_data["equipment_id"],
                    log_data.get("deformation_mm", 0),
                    log_data.get("rpm", 30000),  # 預設30000
                    event_time,
                    log_data["detected_anomaly_type"],
                    log_data["severity_level"],
                )

                # conn.commit() # Handled by _get_connection context manager
                logger.info(
                    "成功寫入一筆異常紀錄，equipment_id: %s",
                    log_data["equipment_id"],
                )
                return {
                    "error_id": latest_error_id,
                    "created_time": event_time,
                }
        except pyodbc.Error as ex:
            logger.error(f"資料庫寫入時發生錯誤: {ex}")
            # rollback handled by _get_connection
            raise

    def get_alert_info(self, error_id: int, detected_anomaly_type: str):
        """用 error_id 跟 detected_anomaly_type 取得單筆警報的資訊"""
        sql = (
            "SELECT equipment_id, detected_anomaly_type FROM alert_history "
            "WHERE error_id = ? AND detected_anomaly_type =  ?;"
        )
        try:
            with self._get_connection() as conn:
                cursor = conn.cursor()
                # 執行SQL查詢 並將 error_id 跟 detected_anomaly_type 作為參數傳入
                cursor.execute(sql, error_id, detected_anomaly_type)
                row = cursor.fetchone()  # 從查詢結果中取出唯一一筆資料
                if row:  # 檢查是否有成功取回資料
                    return {"equipment_id": row[0]}
                return None
        except pyodbc.Error as e:
            logger.error(
                "查詢警報資訊 (error_id: %s), detected_anomaly_type: %s) 失敗: %s",
                error_id,
                detected_anomaly_type,
                e,
            )
            return None

    def resolve_alert_history(self, log_data: dict):
        """
        將指定的警報紀錄更新為已解決狀態
        """
        # 更新指定 alert_history 欄位內容，依照 error_id 跟 detected_anomaly_type
        # 跟 equipment_id 作為條件
        sql_alert_history = """
        UPDATE alert_history
           SET is_resolved = 1,
               resolved_time = GETDATE(),
               resolved_by = ?,
               resolution_notes = ?
        OUTPUT inserted.resolved_time
         WHERE error_id = ? AND detected_anomaly_type = ? AND equipment_id = ?
           AND (is_resolved = 0);
        """
        # 更新指定 error_logs 欄位內容
        sql_error_log = """
        UPDATE error_logs
           SET resolved_time = GETDATE(),
               downtime_sec = DATEDIFF(second, event_time, GETDATE())
         WHERE error_id = ?;
        """

        try:
            # Modified to use context manager correctly
            with self._get_connection() as conn:
                cursor = conn.cursor()
                notes = log_data.get("resolution_notes")
                if notes == "":
                    notes = None
                # 確保 log_data 包含必要欄位
                cursor.execute(
                    sql_alert_history,
                    log_data["resolved_by"],
                    notes,
                    log_data["error_id"],
                    log_data["detected_anomaly_type"],
                    log_data["equipment_id"],
                )

                newly_resolved_time = cursor.fetchone()  # 取得更新後 OUTPUT 的時間
                if newly_resolved_time:
                    # alert_history 成功更新，才更新 error_logs
                    cursor.execute(sql_error_log, log_data["error_id"])
                    # conn.commit() # Handled by _get_connection
                    logger.info(
                        "成功將 error_id: %s / detected_anomaly_type: %s / "
                        "equipment_id: %s 的警報標示為已解決。",
                        log_data["error_id"],
                        log_data["detected_anomaly_type"],
                        log_data["equipment_id"],
                    )
                    return newly_resolved_time[0]

                # 檢查這筆警報是否是已解決
                check_sql = (
                    "SELECT resolved_time FROM alert_history "
                    "WHERE error_id = ? AND detected_anomaly_type = ? "
                    "AND equipment_id = ? AND is_resolved = 1;"
                )
                cursor.execute(
                    check_sql,
                    log_data["error_id"],
                    log_data["detected_anomaly_type"],
                    log_data["equipment_id"],
                )
                already_resolved_time = cursor.fetchone()

                if already_resolved_time:
                    # 警報先前已是解決狀態
                    logger.info(
                        "嘗試解決的 error_id: %s / equipment_id: %s / "
                        "detected_anomaly_type: %s 先前已被解決。",
                        log_data["error_id"],
                        log_data["equipment_id"],
                        log_data["detected_anomaly_type"],
                    )
                    return (already_resolved_time[0], "already_resolved")

                # 資料庫不存在這筆 error_id
                logger.warning(
                    "嘗試更新警報，但找不到對應的 error_id: %s / "
                    "detected_anomaly_type: %s。和equipment_id: %s。",
                    log_data["error_id"],
                    log_data["detected_anomaly_type"],
                    log_data["equipment_id"],
                )
                return None

        except pyodbc.Error as ex:
            # 取得 error_id 或預設 N/A
            error_id_val = log_data.get("error_id", "N/A")
            detected_anomaly_type_val = log_data.get(
                "detected_anomaly_type",
                "N/A",
            )  # 取得 detected_anomaly_type 或預設 N/A
            equipment_id_val = log_data.get(
                "equipment_id",
                "N/A",
            )
            logger.error(
                "更新警報 (error_id: %s), detected_anomaly_type: %s, "
                "equipment_id: %s) 時發生資料庫錯誤: %s",
                error_id_val,
                detected_anomaly_type_val,
                equipment_id_val,
                ex,
            )
            # rollback handled by _get_connection
            raise

    def get_subscribed_users(self, equipment_id: str):
        """取得訂閱指定設備的所有使用者 ID"""
        sql = (
            "SELECT user_id FROM user_equipment_subscriptions "
            "WHERE equipment_id = ?;"
        )
        try:
            with self._get_connection() as conn:
                cursor = conn.cursor()
                cursor.execute(sql, (equipment_id,))
                return [row[0] for row in cursor.fetchall()]
        except pyodbc.Error as e:
            logger.error(f"取得設備 {equipment_id} 訂閱者失敗: {e}")
            return []

    def get_user_subscriptions(self, user_id: str):
        """取得指定使用者訂閱的所有設備 ID"""
        sql = (
            "SELECT equipment_id FROM user_equipment_subscriptions "
            "WHERE user_id = ?;"
        )
        try:
            with self._get_connection() as conn:
                cursor = conn.cursor()
                cursor.execute(sql, (user_id,))
                return [row[0] for row in cursor.fetchall()]
        except pyodbc.Error as e:
            logger.error(f"取得使用者 {user_id} 訂閱設備失敗: {e}")
            return []


# 在測試環境下避免連線到實際資料庫
if os.environ.get("TESTING", "False").lower() != "true":
    db = Database()
else:
    db = None<|MERGE_RESOLUTION|>--- conflicted
+++ resolved
@@ -487,26 +487,11 @@
             logger.info(f"資料表 '{table_name}' 已存在，跳過建立。")
 
     def _create_index_if_not_exists(
-<<<<<<< HEAD
-        self,
-        cursor,
-        table_name,
-        index_name,
-        columns,
-    ):
-        """
-        通用方法，用於檢查並建立索引
-        :param cursor: 資料庫游標
-        :param table_name: 資料表名稱
-        :param index_name: 索引名稱
-        :param columns: 索引包含的欄位 (e.g., "column1, column2 DESC")
-=======
         self, cursor, index_name, table_name, columns
     ):
         """
         Creates an index if it does not already exist.
         columns: List of column names to include in the index.
->>>>>>> 7ae6a57f
         """
         check_index_sql = (
             "SELECT COUNT(*) FROM sys.indexes "
@@ -514,20 +499,6 @@
         )
         cursor.execute(check_index_sql, (index_name, table_name))
         if cursor.fetchone()[0] == 0:
-<<<<<<< HEAD
-            create_index_sql = (
-                f"CREATE INDEX {index_name} ON {table_name} ({columns});"
-            )
-            cursor.execute(create_index_sql)
-            logger.info(
-                f"資料表 '{table_name}' 的索引 '{index_name}' 已建立。"
-            )
-        else:
-            logger.info(
-                f"資料表 '{table_name}' 的索引 '{index_name}' "
-                "已存在，跳過建立。"
-            )
-=======
             cols_str = ", ".join(columns)
             create_index_sql = (
                 f"CREATE INDEX {index_name} ON {table_name} ({cols_str});"
@@ -536,7 +507,6 @@
             logger.info(f"索引 '{index_name}' 於 '{table_name}' 已建立。")
         else:
             logger.info(f"索引 '{index_name}' 於 '{table_name}' 已存在，跳過建立。")
->>>>>>> 7ae6a57f
 
     def _ensure_system_user(self):
         """Ensure the system bot account exists for conversation history."""
